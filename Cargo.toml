--- conflicted
+++ resolved
@@ -50,17 +50,12 @@
 serde_json = "1.0"
 serde_bytes = "0.11"
 url = "2.5"
-<<<<<<< HEAD
 proptest = "1.6.0"
-=======
-proptest = "1.5.0"
 sha2 = "0.10.6"
 secp256k1 = "0.30.0"
 bip32 = "0.5.2"
 bs58 = "0.5.1"
 cosmrs = "0.21.0"
-
->>>>>>> f052bb7b
 
 [profile.release]
 debug = false
