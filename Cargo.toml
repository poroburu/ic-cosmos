[workspace]
resolver = "2"
<<<<<<< HEAD
members = ["src/ic-solana", "src/ic-solana-provider", "src/test_canister"]
=======
members = [
    "src/common",
    "src/ic-solana",
    "src/ic-solana-provider",
    "src/test_canister",
]
>>>>>>> 071c4a45

[workspace.package]
version = "0.1.0"
description = "Interact with Solana blockchain from the Internet Computer."
keywords = ["dfinity", "icp", "web3", "solana", "rpc"]
authors = [
    "Vladyslav Korniienko <vk.tiamo@gmail.com>",
    "mFactory Team (https://mfactory.tech)",
]
homepage = "https://github.com/mfactory-lab/ic-solana"
repository = "https://github.com/mfactory-lab/ic-solana"
license = "Apache-2.0"
edition = "2021"

[workspace.dependencies]
candid = { version = "0.10" }
ic-cdk = "0.16"
ic-types = "0.7"
ic-canister-log = "0.2"
ic-canisters-http-types = { git = "https://github.com/dfinity/ic", package = "ic-canisters-http-types" }
ic-crypto-ed25519 = { git = "https://github.com/dfinity/ic", package = "ic-crypto-ed25519" }
ic-management-canister-types = { git = "https://github.com/dfinity/ic", package = "ic-management-canister-types" }
ic-metrics-encoder = "1.1"
#ic-state-machine-tests = { git = "https://github.com/dfinity/ic", package = "ic-state-machine-tests" }
ic-solana = { path = "./src/ic-solana" }
ic-solana-common = { path = "./src/common" }
ic-solana-provider = { path = "./src/ic-solana-provider" }
<<<<<<< HEAD
=======
ic-stable-structures = "0.6.5"
>>>>>>> 071c4a45
pocket-ic = "4.0.0"
serde = "1"
serde_json = "^1.0.117"
serde_bytes = "^0.11.14"

[profile.release]
debug = false
lto = true
strip = true
opt-level = 's'

# Required by `ic-test-utilities-load-wasm`
[profile.canister-release]
inherits = "release"<|MERGE_RESOLUTION|>--- conflicted
+++ resolved
@@ -1,15 +1,11 @@
 [workspace]
 resolver = "2"
-<<<<<<< HEAD
-members = ["src/ic-solana", "src/ic-solana-provider", "src/test_canister"]
-=======
 members = [
     "src/common",
     "src/ic-solana",
     "src/ic-solana-provider",
     "src/test_canister",
 ]
->>>>>>> 071c4a45
 
 [workspace.package]
 version = "0.1.0"
@@ -37,10 +33,7 @@
 ic-solana = { path = "./src/ic-solana" }
 ic-solana-common = { path = "./src/common" }
 ic-solana-provider = { path = "./src/ic-solana-provider" }
-<<<<<<< HEAD
-=======
 ic-stable-structures = "0.6.5"
->>>>>>> 071c4a45
 pocket-ic = "4.0.0"
 serde = "1"
 serde_json = "^1.0.117"
