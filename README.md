# IC-Solana Gateway for the Internet Computer

[![Internet Computer portal](https://img.shields.io/badge/InternetComputer-grey?logo=internet%20computer&style=for-the-badge)](https://internetcomputer.org)
[![GitHub license](https://img.shields.io/badge/license-Apache%202.0-blue.svg?logo=apache&style=for-the-badge)](LICENSE)
[![Tests Status](https://img.shields.io/github/actions/workflow/status/mfactory-lab/ic-solana/ci.yml?logo=githubactions&logoColor=white&style=for-the-badge&label=tests)](./.github/workflows/ci.yml)

> #### A gateway for interacting with [Solana](https://solana.com) from the [Internet Computer](https://internetcomputer.org/).

> This project is a work in progress, and is not yet ready for production use. We are happy to answer questions if they are raised as issues in this GitHub repo.

## Overview

**IC-Solana** is a solution that bridges [Solana](https://solana.com/) with the [Internet Computer](https://internetcomputer.org/). It allows developers to build decentralized applications (dApps) on the Internet Computer with functionality comparable to traditional Solana dApps. This integration combines the capabilities of both blockchain networks, making it easier to develop cross-chain applications and expand the possibilities for decentralized solutions.

## Quick start

Add the following configuration to your `dfx.json` file (replace the `ic` principal with any option from the list of available canisters):

```json
{
  "canisters": {
    "solana_rpc": {
      "type": "custom",
      "candid": "https://github.com/mfactory-lab/ic-solana/blob/main/src/ic-solana-rpc/ic-solana-rpc.did",
      "wasm": "https://github.com/mfactory-lab/ic-solana/blob/main/ic-solana-rpc.wasm.gz",
      "init_arg": "(record {})"
    },
    "solana_wallet": {
      "type": "custom",
      "candid": "https://github.com/mfactory-lab/ic-solana/blob/main/src/ic-solana-wallet/ic-solana-wallet.did",
      "wasm": "https://github.com/mfactory-lab/ic-solana/blob/main/ic-solana-wallet.wasm.gz",
      "init_arg": "(record {})"
    }
  }
}
```

## Running the project locally

### Requirements

Make sure you have the following installed:

- [Rust](https://www.rust-lang.org/learn/get-started)
- [Docker](https://www.docker.com/get-started/) (Optional for [reproducible builds](#reproducible-builds))
- [PocketIC](https://github.com/dfinity/pocketic) (Optional for testing)
- [DFINITY SDK](https://sdk.dfinity.org/docs/quickstart/local-quickstart.html)

### Building the code

Start a local replica listening on port 4943:

```bash
# Start a local replica
dfx start --clean --host 127.0.0.1:4943
```

Build and deploy canisters:

```bash
# Deploy the `solana_rpc` canister locally
dfx deploy solana_rpc --argument '(record {})'

# Deploy the `solana_wallet` canister locally
dfx deploy solana_wallet --argument '(record {})'
```

Both canisters will be deployed to the `local` network with their fixed canister IDs.

Once the build and deployment are complete, your application will be accessible at:

```
http://localhost:4943?canisterId={asset_canister_id}
```

Replace `{asset_canister_id}` with the actual canister's ID generated during deployment.

## Examples

```bash

<<<<<<< HEAD
# Use Solana mainnet cluster
dfx canister call solana_rpc sol_getHealth '(variant{Mainnet},null)' --wallet $(dfx identity get-wallet) --with-cycles 1000000000

# Use Solana devnet cluster
dfx canister call solana_rpc sol_getHealth '(variant{Devnet},null)' --wallet $(dfx identity get-wallet) --with-cycles 1000000000

# Use single custom RPC
dfx canister call solana_rpc sol_getHealth '(variant{Custom=vec{record{network="https://mainnet.helius-rpc.com/"}}},null)' --wallet $(dfx identity get-wallet) --with-cycles 1000000000

# Use multiple custom RPCs
dfx canister call solana_rpc sol_getHealth '(variant{Custom=vec{record{network="mainnet"},record{network="https://mainnet.helius-rpc.com/"}}},null)' --wallet $(dfx identity get-wallet) --with-cycles 1000000000

# Use single provider RPC (predefined providers: mainnet|m, devnet|d, testnet|t)
dfx canister call solana_rpc sol_getHealth '(variant{Provider=vec{"mainnet"}},null)' --wallet $(dfx identity get-wallet) --with-cycles 1000000000

=======
# Use custom RPC
dfx canister call solana_rpc sol_getLatestBlockhash '(variant {Custom=record {url="https://example-rpc.com"}})' --wallet $(dfx identity get-wallet --ic) --with-cycles 1000000000
>>>>>>> 5db1dfb6
```

## Component description

### [RPC Canister](./src/ic-solana-rpc)

The **RPC Canister** enables communication with the Solana blockchain,
using [HTTPS outcalls](https://internetcomputer.org/https-outcalls)
to transmit raw transactions and messages via on-chain APIs
of [Solana JSON RPC](https://solana.com/docs/rpc) providers,
for example [Helius](https://www.helius.dev/) or [Quicknode](https://www.quicknode.com/).

Key functionalities include:

1. Retrieving Solana-specific data, such as block details, account information, node statistics, etc.
2. Managing Solana RPC providers, including registration, updates, and provider configurations.
3. Calculating and managing the cost of RPC requests.

[//]: # (The RPC Canister runs on the 34-node [fiduciary subnet]&#40;https://internetcomputer.org/docs/current/references/subnets/subnet-types#fiduciary-subnets&#41;)

[//]: # (with the following principal: [bd3sg-teaaa-aaaaa-qaaba-cai]&#40;https://dashboard.internetcomputer.org/canister/bd3sg-teaaa-aaaaa-qaaba-cai&#41;.)

### [Wallet Canister](./src/ic-solana-wallet)

The **Wallet Canister** is used for managing addresses and for securely signing transactions/messages for the Solana blockchain using the [threshold Schnorr API](https://internetcomputer.org/docs/current/developer-docs/smart-contracts/signatures/signing-messages-t-schnorr).

Key functionalities include:

1. Generating a Solana public key (Ed25519) for a user on ICP.
2. Signing messages using distributed keys based on the threshold Schnorr protocol.
3. Signing and sending raw transactions to the Solana blockchain via the [RPC Canister](#rpc-canister).

### [IC-Solana](./src/ic-solana)

A Rust library that provides the necessary tools for integrating Solana into ICP canisters.

## Access control

The Solana RPC canister stores a list of registered Solana JSON RPC providers, to which transactions and messages can be submitted. Access to the list is controlled by admin(s) who can assign managers with specific rights to add, remove, and update Solana JSON RPC providers.

## Reproducible builds

The SOLANA RPC canister supports [reproducible builds](https://internetcomputer.org/docs/current/developer-docs/smart-contracts/test/reproducible-builds):

1. Ensure [Docker](https://www.docker.com/get-started/) is installed on your machine.
2. Run `./scripts/docker-build --rpc` in your terminal.
3. Run `sha256sum ic-solana-rpc.wasm.gz` on the generated file to view the SHA-256 hash.

Compare the generated SHA-256 hash with the hash provided in the repository to verify the build's integrity.

## Learn more

To learn more about the SOLANA RPC Canister and its integration with Solana and ICP, explore the following resources:

- [Candid Interface](https://github.com/mfactory-lab/ic-solana/blob/main/src/ic-solana-rpc/ic-solana-rpc.did)
- [Solana JSON RPC API](https://solana.com/docs/rpc)
- [Internet Computer Developer Docs](https://internetcomputer.org/docs/current/developer-docs/)
- [DFINITY SDK Documentation](https://sdk.dfinity.org/docs/)
- [Internet Computer HTTPS Outcalls](https://internetcomputer.org/https-outcalls)

## Contributing

Contributions are welcome!
Please check out the [contributor guidelines](https://github.com/mfactory-lab/ic-solana/blob/main/.github/CONTRIBUTING.md) for more information.

## License

This project is licensed under the [Apache License 2.0](https://opensource.org/licenses/Apache-2.0).<|MERGE_RESOLUTION|>--- conflicted
+++ resolved
@@ -4,7 +4,7 @@
 [![GitHub license](https://img.shields.io/badge/license-Apache%202.0-blue.svg?logo=apache&style=for-the-badge)](LICENSE)
 [![Tests Status](https://img.shields.io/github/actions/workflow/status/mfactory-lab/ic-solana/ci.yml?logo=githubactions&logoColor=white&style=for-the-badge&label=tests)](./.github/workflows/ci.yml)
 
-> #### A gateway for interacting with [Solana](https://solana.com) from the [Internet Computer](https://internetcomputer.org/).
+> #### Interact with [Solana](https://solana.com) from the [Internet Computer](https://internetcomputer.org/).
 
 > This project is a work in progress, and is not yet ready for production use. We are happy to answer questions if they are raised as issues in this GitHub repo.
 
@@ -65,7 +65,7 @@
 dfx deploy solana_wallet --argument '(record {})'
 ```
 
-Both canisters will be deployed to the `local` network with their fixed canister IDs.
+All the canisters will be deployed to the `local` network with their fixed canister ids.
 
 Once the build and deployment are complete, your application will be accessible at:
 
@@ -79,7 +79,6 @@
 
 ```bash
 
-<<<<<<< HEAD
 # Use Solana mainnet cluster
 dfx canister call solana_rpc sol_getHealth '(variant{Mainnet},null)' --wallet $(dfx identity get-wallet) --with-cycles 1000000000
 
@@ -95,13 +94,9 @@
 # Use single provider RPC (predefined providers: mainnet|m, devnet|d, testnet|t)
 dfx canister call solana_rpc sol_getHealth '(variant{Provider=vec{"mainnet"}},null)' --wallet $(dfx identity get-wallet) --with-cycles 1000000000
 
-=======
-# Use custom RPC
-dfx canister call solana_rpc sol_getLatestBlockhash '(variant {Custom=record {url="https://example-rpc.com"}})' --wallet $(dfx identity get-wallet --ic) --with-cycles 1000000000
->>>>>>> 5db1dfb6
 ```
 
-## Component description
+## Resources
 
 ### [RPC Canister](./src/ic-solana-rpc)
 
@@ -127,8 +122,8 @@
 
 Key functionalities include:
 
-1. Generating a Solana public key (Ed25519) for a user on ICP.
-2. Signing messages using distributed keys based on the threshold Schnorr protocol.
+1. Generating a Solana public key (Ed25519) for a user on the Internet Computer (ICP).
+2. Signing messages using distributed keys based on the `Threshold Schnorr` protocol.
 3. Signing and sending raw transactions to the Solana blockchain via the [RPC Canister](#rpc-canister).
 
 ### [IC-Solana](./src/ic-solana)
