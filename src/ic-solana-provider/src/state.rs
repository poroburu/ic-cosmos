use {
<<<<<<< HEAD
    crate::constants::{NODES_IN_FIDUCIARY_SUBNET, SCHNORR_KEY_NAME},
    candid::{CandidType, Deserialize},
    ic_solana::types::Cluster,
    std::{cell::RefCell, env},
=======
    crate::{
        auth::{Auth, AuthSet},
        eddsa_api::SchnorrKey,
        memory::{init_auth_memory, init_providers_memory, AuthMemory, ProvidersMemory},
        providers::{ProviderId, RpcProvider},
        types::PrincipalStorable,
    },
    candid::{CandidType, Deserialize, Principal},
    ic_solana::types::Cluster,
    std::{cell::RefCell, str::FromStr},
>>>>>>> 071c4a45
};

thread_local! {
    pub static STATE: RefCell<Option<State>> = RefCell::new(Some(State {
        auth: init_auth_memory(),
        rpc_providers: init_providers_memory(),
        schnorr_key: SchnorrKey::TestKeyLocal,
        is_demo_active: false,
    }));
}

/// Solana RPC canister initialization data.
#[derive(Debug, Deserialize, CandidType, Clone)]
pub struct InitArgs {
    pub demo: Option<bool>,
    pub managers: Option<Vec<Principal>>,
    pub schnorr_key: Option<String>,
}

pub struct State {
    pub auth: AuthMemory,
    pub rpc_providers: ProvidersMemory,
    pub schnorr_key: SchnorrKey,
    pub is_demo_active: bool,
    // pub hosts_blocklist: Vec<String>,
}

impl State {
    fn init_default_providers(providers: &mut ProvidersMemory) {
        for cluster in [Cluster::Mainnet, Cluster::Testnet, Cluster::Devnet] {
            providers.insert(
                ProviderId(cluster.to_string()),
                RpcProvider {
                    url: cluster.url().to_string(),
                    owner: ic_cdk::caller(),
                    auth: None,
                },
            );
        }
    }
}

impl From<InitArgs> for State {
    fn from(value: InitArgs) -> Self {
        take_state(|s| {
            let mut auth = s.auth;
            if let Some(managers) = value.managers {
                for manager in managers {
                    auth.insert(PrincipalStorable(manager), AuthSet::new(vec![Auth::Manage]));
                }
            }

            let mut rpc_providers = s.rpc_providers;
            Self::init_default_providers(&mut rpc_providers);

            Self {
                auth,
                rpc_providers,
                schnorr_key: value
                    .schnorr_key
                    .and_then(|s| SchnorrKey::from_str(&s).ok())
                    .unwrap_or(s.schnorr_key),
                is_demo_active: value.demo.unwrap_or(false),
                // hosts_blocklist: value.hosts_blocklist.unwrap_or_default(),
            }
        })
    }
}

impl std::fmt::Display for State {
    fn fmt(&self, f: &mut std::fmt::Formatter<'_>) -> std::fmt::Result {
        writeln!(f, "Schnorr key name: {:?}", self.schnorr_key)?;
        writeln!(f, "Demo active: {:?}", self.is_demo_active)?;
        writeln!(f, "Auth:")?;
        for (principal, auth) in self.auth.iter() {
            writeln!(f, "  - {}: {:?}", principal.0, auth)?;
        }
        writeln!(f, "RPC providers:")?;
        for (provider_id, provider) in self.rpc_providers.iter() {
            writeln!(f, "  - {}: {:?}", provider_id.0, provider)?;
        }
        Ok(())
    }
}

/// Take the current state.
///
/// After calling this function, the state won't be initialized anymore.
/// Panics if there is no state.
pub fn take_state<F, R>(f: F) -> R
where
    F: FnOnce(State) -> R,
{
    STATE.with(|s| f(s.take().expect("State not initialized!")))
}

/// Read (part of) the current state using `f`.
///
/// Panics if there is no state.
pub fn read_state<R>(f: impl FnOnce(&State) -> R) -> R {
    STATE.with(|s| f(s.borrow().as_ref().expect("State not initialized!")))
}

/// Mutates (part of) the current state using `f`.
///
/// Panics if there is no state.
pub fn mutate_state<F, R>(f: F) -> R
where
    F: FnOnce(&mut State) -> R,
{
    STATE.with(|s| f(s.borrow_mut().as_mut().expect("State not initialized!")))
}<|MERGE_RESOLUTION|>--- conflicted
+++ resolved
@@ -1,10 +1,4 @@
 use {
-<<<<<<< HEAD
-    crate::constants::{NODES_IN_FIDUCIARY_SUBNET, SCHNORR_KEY_NAME},
-    candid::{CandidType, Deserialize},
-    ic_solana::types::Cluster,
-    std::{cell::RefCell, env},
-=======
     crate::{
         auth::{Auth, AuthSet},
         eddsa_api::SchnorrKey,
@@ -15,7 +9,6 @@
     candid::{CandidType, Deserialize, Principal},
     ic_solana::types::Cluster,
     std::{cell::RefCell, str::FromStr},
->>>>>>> 071c4a45
 };
 
 thread_local! {
